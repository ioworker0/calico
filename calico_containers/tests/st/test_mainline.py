--- conflicted
+++ resolved
@@ -2,11 +2,6 @@
 from functools import partial
 
 from test_base import TestBase
-<<<<<<< HEAD
-=======
-from sh import ErrorReturnCode
-from time import sleep
->>>>>>> ebec3110
 from docker_host import DockerHost
 
 
@@ -17,18 +12,11 @@
         """
         host = DockerHost('host')
 
-<<<<<<< HEAD
-        calicoctl = "/code/dist/calicoctl %s"
-=======
-        etcd_auth = "ETCD_AUTHORITY=%s:2379" % self.ip
-        calicoctl = etcd_auth + " /code/dist/calicoctl %s"
-        calico_port = "DOCKER_HOST=localhost:2377"
->>>>>>> ebec3110
-
         host.execute("docker run --rm  -v `pwd`:/target jpetazzo/nsenter", _ok_code=[0, 1])
 
-        host.listen(calicoctl % "node --ip=127.0.0.1")
-        host.listen(calicoctl % "profile add TEST_GROUP")
+        calicoctl = "/code/dist/calicoctl %s"
+        host.execute(calicoctl % "node --ip=127.0.0.1")
+        host.execute(calicoctl % "profile add TEST_GROUP")
 
         # Wait for powerstrip to come up.
         self.assert_powerstrip_up(host)
@@ -37,15 +25,10 @@
         host.execute("docker run -e CALICO_IP=%s -tid --name=node2 busybox" % ip2, docker_host=True)
 
         # Perform a docker inspect to extract the configured IP addresses.
-<<<<<<< HEAD
         node1_ip = host.execute("docker inspect --format '{{ .NetworkSettings.IPAddress }}' node1",
                                 docker_host=True).stdout.rstrip()
         node2_ip = host.execute("docker inspect --format '{{ .NetworkSettings.IPAddress }}' node2",
                                 docker_host=True).stdout.rstrip()
-=======
-        node1_ip = host.listen("%s docker inspect --format '{{ .NetworkSettings.IPAddress }}' node1" % calico_port).stdout.rstrip()
-        node2_ip = host.listen("%s docker inspect --format '{{ .NetworkSettings.IPAddress }}' node2" % calico_port).stdout.rstrip()
->>>>>>> ebec3110
 
         # Configure the nodes with the same profiles.
         host.execute(calicoctl % "profile TEST_GROUP member add node1")
