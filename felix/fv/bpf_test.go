--- conflicted
+++ resolved
@@ -3471,7 +3471,30 @@
 			}
 		}
 	}
-<<<<<<< HEAD
+
+	return nil
+}
+
+func conntrackCheck(felixes []*infrastructure.Felix) func() error {
+	return func() error {
+		return checkNodeConntrack(felixes)
+	}
+}
+
+func conntrackFlush(felixes []*infrastructure.Felix) func() {
+	return func() {
+		for _, felix := range felixes {
+			err := felix.ExecMayFail("conntrack", "-F")
+			ExpectWithOffset(1, err).NotTo(HaveOccurred(), "conntrack -F failed")
+		}
+	}
+}
+
+func conntrackChecks(felixes []*infrastructure.Felix) []interface{} {
+	return []interface{}{
+		CheckWithFinalTest(conntrackCheck(felixes)),
+		CheckWithBeforeRetry(conntrackFlush(felixes)),
+	}
 }
 
 func setRPF(felixes []*infrastructure.Felix, tunnel string, all, main int) {
@@ -3490,30 +3513,4 @@
 			felix.Exec("sysctl", "-w", "net.ipv4.conf.vxlan/calico.rp_filter="+strconv.Itoa(main))
 		}
 	}
-=======
-
-	return nil
-}
-
-func conntrackCheck(felixes []*infrastructure.Felix) func() error {
-	return func() error {
-		return checkNodeConntrack(felixes)
-	}
-}
-
-func conntrackFlush(felixes []*infrastructure.Felix) func() {
-	return func() {
-		for _, felix := range felixes {
-			err := felix.ExecMayFail("conntrack", "-F")
-			ExpectWithOffset(1, err).NotTo(HaveOccurred(), "conntrack -F failed")
-		}
-	}
-}
-
-func conntrackChecks(felixes []*infrastructure.Felix) []interface{} {
-	return []interface{}{
-		CheckWithFinalTest(conntrackCheck(felixes)),
-		CheckWithBeforeRetry(conntrackFlush(felixes)),
-	}
->>>>>>> 74b2a9d0
 }