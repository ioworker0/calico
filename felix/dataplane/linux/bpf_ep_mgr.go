--- conflicted
+++ resolved
@@ -769,20 +769,16 @@
 	m.dirtyIfaceNames.Add(ifaceName)
 }
 
-<<<<<<< HEAD
 func (m *bpfEndpointManager) GetIfaceQDiscInfo(ifaceName string) (bool, int, int) {
 	qdisc := m.nameToIface[ifaceName].dpState.qdisc
 	return qdisc.valid, qdisc.prio, qdisc.handle
 }
 
-func (m *bpfEndpointManager) updateHostIP(ip net.IP, ipFamily int) {
-=======
 func (m *bpfEndpointManager) updateHostIP(ipAddr string, ipFamily int) {
 	ip, _, err := net.ParseCIDR(ipAddr)
 	if err != nil {
 		ip = net.ParseIP(ipAddr)
 	}
->>>>>>> f5c1c607
 	if ip != nil {
 		if ipFamily == 4 {
 			m.v4.hostIP = ip
