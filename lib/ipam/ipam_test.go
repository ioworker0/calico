--- conflicted
+++ resolved
@@ -187,16 +187,12 @@
 
 		Measure("It should be able to allocate and release addresses quickly", func(b Benchmarker) {
 			runtime := b.Time("runtime", func() {
-<<<<<<< HEAD
-				v4, _, outErr := ic.AutoAssign(context.Background(), AutoAssignArgs{Num4: 1})
+				v4, _, outErr := ic.AutoAssign(context.Background(), AutoAssignArgs{Num4: 1, Hostname: hostname})
 				v4IP := make([]cnet.IP, 0, 0)
 				for _, ipNets := range v4 {
 					IP, _, _ := cnet.ParseCIDR(ipNets.String())
 					v4IP = append(v4IP, *IP)
 				}
-=======
-				v4, _, outErr := ic.AutoAssign(context.Background(), AutoAssignArgs{Num4: 1, Hostname: hostname})
->>>>>>> d93dd29e
 				Expect(outErr).NotTo(HaveOccurred())
 				Expect(len(v4IP)).To(Equal(1))
 				v4IP, outErr = ic.ReleaseIPs(context.Background(), v4IP)
@@ -481,25 +477,27 @@
 			applyPool(pool1.String(), true, `foo == "bar"`)
 
 			// Assign three addresses to the node.
-			v4, _, err := ic.AutoAssign(context.Background(), AutoAssignArgs{
+			v4nets, _, err := ic.AutoAssign(context.Background(), AutoAssignArgs{
 				Num4:     3,
 				Num6:     0,
 				Hostname: host,
 			})
 			Expect(err).NotTo(HaveOccurred())
-			Expect(len(v4)).To(Equal(3))
+			Expect(len(v4nets)).To(Equal(3))
 
 			// Should have one affine block to this host.
 			blocks := getAffineBlocks(bc, host)
 			Expect(len(blocks)).To(Equal(1))
 
 			// Expect all the IPs to be from pool1.
-			for _, a := range v4 {
+			var v4IPs []cnet.IP
+			for _, a := range v4nets {
 				Expect(pool1.IPNet.Contains(a.IP)).To(BeTrue(), fmt.Sprintf("%s not in pool %s", a.IP, pool1))
+				v4IPs = append(v4IPs, cnet.IP{a.IP})
 			}
 
 			// Release one of the IPs.
-			unallocated, err := ic.ReleaseIPs(context.Background(), v4[0:1])
+			unallocated, err := ic.ReleaseIPs(context.Background(), v4IPs[0:1])
 			Expect(len(unallocated)).To(Equal(0))
 			Expect(err).NotTo(HaveOccurred())
 
@@ -511,7 +509,7 @@
 			applyPool(pool1.String(), true, `foo != "bar"`)
 
 			// Release another one of the IPs.
-			unallocated, err = ic.ReleaseIPs(context.Background(), v4[1:2])
+			unallocated, err = ic.ReleaseIPs(context.Background(), v4IPs[1:2])
 			Expect(len(unallocated)).To(Equal(0))
 			Expect(err).NotTo(HaveOccurred())
 
@@ -525,7 +523,7 @@
 			Expect(len(out.KVPairs)).To(Equal(1))
 
 			// Release the last IP.
-			unallocated, err = ic.ReleaseIPs(context.Background(), v4[2:3])
+			unallocated, err = ic.ReleaseIPs(context.Background(), v4IPs[2:3])
 			Expect(len(unallocated)).To(Equal(0))
 			Expect(err).NotTo(HaveOccurred())
 
